--- conflicted
+++ resolved
@@ -63,13 +63,6 @@
   };
 
   return (
-<<<<<<< HEAD
-    <div className="min-h-screen bg-gradient-to-br from-blue-500 to-purple-600 flex items-center justify-center p-4">
-      <div className="max-w-4xl w-full bg-white rounded-lg shadow-xl p-8 grid gap-8 md:grid-cols-2">
-        <div>
-          <h1 className="text-4xl font-bold mb-4 text-gray-800">Quipflip</h1>
-          <p className="text-gray-600 mb-6">A multiplayer phrase association game</p>
-=======
     <div className="min-h-screen bg-gradient-to-br from-quip-orange to-quip-turquoise flex items-center justify-center p-4 bg-pattern">
       <div className="max-w-md w-full tile-card p-8 animate-slide-up">
         {/* Logo */}
@@ -84,7 +77,6 @@
         <p className="text-center text-quip-teal mb-8 text-sm">
           A multiplayer phrase association game
         </p>
->>>>>>> b17d6023
 
           {error && (
             <div className="mb-6 p-4 bg-red-100 border border-red-400 text-red-700 rounded">
@@ -131,7 +123,6 @@
               <p className="text-sm text-gray-600 mt-2">Start with a $1,000 balance and earn more by playing rounds.</p>
             </div>
 
-<<<<<<< HEAD
             <div>
               <h2 className="text-xl font-semibold mb-4 text-gray-800">Returning Players</h2>
               <form onSubmit={handleExistingPlayer} className="space-y-3">
@@ -161,60 +152,19 @@
               </form>
               <p className="text-sm text-gray-600 mt-2">Forgot your password? Email support@quipflip.gg for assistance.</p>
             </div>
-=======
-        <div className="space-y-6">
-          {/* New Player */}
-          <div className="border-b pb-6">
-            <h2 className="text-xl font-semibold mb-4 text-gray-800">New Player</h2>
-            <button
-              onClick={handleCreatePlayer}
-              disabled={isLoading}
-              className="w-full bg-quip-turquoise hover:bg-quip-teal disabled:bg-gray-400 text-white font-bold py-3 px-4 rounded-tile transition-all hover:shadow-tile-sm transform hover:-translate-y-0.5"
-            >
-              {isLoading ? 'Creating Account...' : 'Create New Account'}
-            </button>
-            <p className="text-sm text-quip-teal mt-2">
-              Start with 1,000 Flipcoins
-            </p>
->>>>>>> b17d6023
           </div>
         </div>
 
         <div className="space-y-6 text-gray-700">
           <div>
-<<<<<<< HEAD
             <h3 className="text-xl font-semibold mb-2">How to Play</h3>
             <ol className="list-decimal list-inside space-y-1">
               <li>Submit clever phrases for prompts.</li>
               <li>Copy phrases without seeing the prompt.</li>
               <li>Vote to identify the original phrase and earn rewards.</li>
             </ol>
-=======
-            <h2 className="text-xl font-semibold mb-4 text-gray-800">Returning Player</h2>
-            <form onSubmit={handleExistingPlayer}>
-              <input
-                type="text"
-                value={returningUsername}
-                onChange={(e) => setReturningUsername(e.target.value)}
-                placeholder="Enter your username"
-                className="w-full px-4 py-2 border border-gray-300 rounded-tile mb-3 focus:outline-none focus:ring-2 focus:ring-quip-turquoise"
-                disabled={isLoading}
-              />
-              <button
-                type="submit"
-                disabled={isLoading}
-                className="w-full bg-quip-orange hover:bg-quip-orange-deep disabled:bg-gray-400 text-white font-bold py-3 px-4 rounded-tile transition-all hover:shadow-tile-sm transform hover:-translate-y-0.5"
-              >
-                {isLoading ? 'Logging in...' : 'Login'}
-              </button>
-            </form>
-            <p className="text-sm text-gray-600 mt-2">
-              Enter the username shown on your dashboard to continue
-            </p>
->>>>>>> b17d6023
           </div>
 
-<<<<<<< HEAD
           <div>
             <h3 className="text-xl font-semibold mb-2">Why Create an Account?</h3>
             <ul className="list-disc list-inside space-y-1">
@@ -223,13 +173,6 @@
               <li>Email-based account recovery coming soon.</li>
             </ul>
           </div>
-=======
-        <div className="mt-8 text-center text-sm text-quip-navy">
-          <p className="font-display font-semibold mb-2">How to Play:</p>
-          <p className="text-quip-teal">1. Submit phrases for prompts</p>
-          <p className="text-quip-teal">2. Copy others' phrases without seeing the prompt</p>
-          <p className="text-quip-teal">3. Vote to identify the original phrase</p>
->>>>>>> b17d6023
         </div>
       </div>
     </div>
