--- conflicted
+++ resolved
@@ -40,9 +40,6 @@
     """Create event loop for async tests."""
     loop = asyncio.get_event_loop_policy().new_event_loop()
     yield loop
-<<<<<<< HEAD
-    loop.close()
-=======
     loop.close()
 
 
@@ -95,5 +92,4 @@
 
     app.dependency_overrides[get_db] = override_get_db
     yield app
-    app.dependency_overrides.clear()
->>>>>>> b17d6023
+    app.dependency_overrides.clear()