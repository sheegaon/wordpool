--- conflicted
+++ resolved
@@ -6,12 +6,13 @@
 from httpx import AsyncClient, ASGITransport
 
 from backend.main import app
+from backend.models.player import Player
+from backend.services.player_service import PlayerService
 
 
 @pytest.mark.asyncio
-async def test_create_player(test_app):
+async def test_create_player():
     """Test POST /player creates a new player."""
-<<<<<<< HEAD
     payload = {
         "username": f"testuser_{uuid4().hex[:6]}",
         "email": f"test_{uuid4().hex[:6]}@example.com",
@@ -20,10 +21,6 @@
 
     async with AsyncClient(transport=ASGITransport(app=app), base_url="http://test") as client:
         response = await client.post("/player", json=payload)
-=======
-    async with AsyncClient(transport=ASGITransport(app=test_app), base_url="http://test") as client:
-        response = await client.post("/player")
->>>>>>> b17d6023
 
     assert response.status_code == 201
     data = response.json()
@@ -39,10 +36,9 @@
 
 
 @pytest.mark.asyncio
-async def test_rotate_api_key(test_app):
+async def test_rotate_api_key():
     """Test POST /player/rotate-key generates new key."""
     # Create player via API (uses real database)
-<<<<<<< HEAD
     payload = {
         "username": f"rotate_user_{uuid4().hex[:6]}",
         "email": f"rotate_{uuid4().hex[:6]}@example.com",
@@ -51,10 +47,6 @@
 
     async with AsyncClient(transport=ASGITransport(app=app), base_url="http://test") as client:
         create_response = await client.post("/player", json=payload)
-=======
-    async with AsyncClient(transport=ASGITransport(app=test_app), base_url="http://test") as client:
-        create_response = await client.post("/player")
->>>>>>> b17d6023
         assert create_response.status_code == 201
         create_data = create_response.json()
         old_key = create_data["legacy_api_key"]
@@ -89,10 +81,9 @@
 
 
 @pytest.mark.asyncio
-async def test_get_balance(test_app):
+async def test_get_balance():
     """Test GET /player/balance returns player info."""
     # Create player via API (uses real database)
-<<<<<<< HEAD
     payload = {
         "username": f"balance_user_{uuid4().hex[:6]}",
         "email": f"balance_{uuid4().hex[:6]}@example.com",
@@ -101,10 +92,6 @@
 
     async with AsyncClient(transport=ASGITransport(app=app), base_url="http://test") as client:
         create_response = await client.post("/player", json=payload)
-=======
-    async with AsyncClient(transport=ASGITransport(app=test_app), base_url="http://test") as client:
-        create_response = await client.post("/player")
->>>>>>> b17d6023
         assert create_response.status_code == 201
         create_data = create_response.json()
 
@@ -123,15 +110,9 @@
 
 
 @pytest.mark.asyncio
-<<<<<<< HEAD
 async def test_authentication_required():
     """Test endpoints require valid authentication."""
     async with AsyncClient(transport=ASGITransport(app=app), base_url="http://test") as client:
-=======
-async def test_authentication_required(test_app):
-    """Test endpoints require valid API key."""
-    async with AsyncClient(transport=ASGITransport(app=test_app), base_url="http://test") as client:
->>>>>>> b17d6023
         # No header
         response = await client.get("/player/balance")
         assert response.status_code == 401
@@ -145,7 +126,6 @@
 
 
 @pytest.mark.asyncio
-<<<<<<< HEAD
 async def test_login_with_credentials():
     """Test logging in via credentials returns JWT tokens."""
     payload = {
@@ -156,12 +136,6 @@
 
     async with AsyncClient(transport=ASGITransport(app=app), base_url="http://test") as client:
         create_response = await client.post("/player", json=payload)
-=======
-async def test_login_with_username(test_app):
-    """Test logging in via username returns API key."""
-    async with AsyncClient(transport=ASGITransport(app=test_app), base_url="http://test") as client:
-        create_response = await client.post("/player")
->>>>>>> b17d6023
         assert create_response.status_code == 201
 
         login_response = await client.post("/auth/login", json={
@@ -177,7 +151,6 @@
 
 
 @pytest.mark.asyncio
-<<<<<<< HEAD
 async def test_login_with_unknown_username_returns_401():
     """Test logging in with unknown username returns 401."""
     async with AsyncClient(transport=ASGITransport(app=app), base_url="http://test") as client:
@@ -186,13 +159,6 @@
             json={"username": "Nonexistent User", "password": "WrongPass1!"},
         )
         assert response.status_code == 401
-=======
-async def test_login_with_unknown_username_returns_404(test_app):
-    """Test logging in with unknown username returns 404."""
-    async with AsyncClient(transport=ASGITransport(app=test_app), base_url="http://test") as client:
-        response = await client.post("/player/login", json={"username": "Nonexistent User"})
-        assert response.status_code == 404
->>>>>>> b17d6023
 
 
 @pytest.mark.asyncio
